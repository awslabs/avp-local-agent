# Cargo.toml specifies your Rust crate's metadata
#
# There are several options available to you for customizing your package
# and providing supplementary metadata. They are documented in the Manifest
# page of the Cargo reference:
#
#   https://doc.rust-lang.org/cargo/reference/manifest.html
#
# A particularly important key is [workspace]. As your project grows, you may
# wish to refactor it into multiple crates. Workspaces are the mechanism for
# doing so. They are also documented in the reference:
#
#  https://doc.rust-lang.org/cargo/reference/workspaces.html
#
[package]
name = "avp-local-agent"
edition = "2021"
version = "2.0.0"
license = "Apache-2.0"
description = "Amazon Verified Permissions policy and entity providers. These providers are used to build a `cedar-local-agent` simple::Authorizer."
keywords = ["cedar", "agent", "verified_permissions", "authorization", "security"]
repository = "https://github.com/awslabs/avp-local-agent"

[dependencies]
# Main definitions for a Cedar-based authorization agent
cedar-local-agent = { git = "https://github.com/cedar-policy/cedar-local-agent.git" }

<<<<<<< HEAD
# Cedar - versions must match those used by cedar-local-agent
cedar-policy = "3.1.0"
cedar-policy-core = "3.1.0"
#cedar-policy-formatter = "3.1.0"
#cedar-policy-validator = "3.1.0"
=======
# Cedar
cedar-policy = "4.2.0"
>>>>>>> 446ebc65

# AWS
aws-config = "1.0.1"
aws-credential-types = "1.0.1"
aws-sdk-verifiedpermissions = "=1.3.0"
aws-smithy-async = "1.0.2"
<<<<<<< HEAD
#aws-smithy-http = "0.60.0"
=======
>>>>>>> 446ebc65
aws-smithy-runtime-api = "1.0.2"
aws-types = "1.0.1"

# Error, Logging, Tracing
thiserror = "2.0.11"
tracing = "0.1.37"

# Utilities
async-trait = "0.1.71"
backoff = { version = "0.4.0" , features = ["tokio"] }
chrono = "0.4.26"
<<<<<<< HEAD
derive_builder = "0.12.0"
#futures = { version = "0.3.28", features = ["std"] }
nom = { version = "7.1.3", default-features = false }
once_cell = "1.18.0"
#rand = "0.8.5"
serde = { version = "1.0.166", features = ["derive"] }
serde_json = "1.0.100"
#serde_repr = "0.1.16"
tokio = { version = "1.0", features = ["full", "signal", "sync", "parking_lot"] }
#uuid = "1.4.1"
=======
derive_builder = "0.20.2"
serde = { version = "1.0.166", features = ["derive"] }
serde_json = "1.0.100"
tokio = { version = "1.0", features = ["full", "signal", "sync", "parking_lot"] }
>>>>>>> 446ebc65

[dev-dependencies]
# Mocking out aws sdk requests
aws-smithy-async = "1.0.2"
aws-smithy-types = "1.0.2"
aws-smithy-runtime = { version = "1.0.2", features = ["test-util"]}
aws-types = "1.0.1"

[features]
integration-tests = []<|MERGE_RESOLUTION|>--- conflicted
+++ resolved
@@ -25,26 +25,14 @@
 # Main definitions for a Cedar-based authorization agent
 cedar-local-agent = { git = "https://github.com/cedar-policy/cedar-local-agent.git" }
 
-<<<<<<< HEAD
-# Cedar - versions must match those used by cedar-local-agent
-cedar-policy = "3.1.0"
-cedar-policy-core = "3.1.0"
-#cedar-policy-formatter = "3.1.0"
-#cedar-policy-validator = "3.1.0"
-=======
 # Cedar
 cedar-policy = "4.2.0"
->>>>>>> 446ebc65
 
 # AWS
 aws-config = "1.0.1"
 aws-credential-types = "1.0.1"
 aws-sdk-verifiedpermissions = "=1.3.0"
 aws-smithy-async = "1.0.2"
-<<<<<<< HEAD
-#aws-smithy-http = "0.60.0"
-=======
->>>>>>> 446ebc65
 aws-smithy-runtime-api = "1.0.2"
 aws-types = "1.0.1"
 
@@ -56,23 +44,10 @@
 async-trait = "0.1.71"
 backoff = { version = "0.4.0" , features = ["tokio"] }
 chrono = "0.4.26"
-<<<<<<< HEAD
-derive_builder = "0.12.0"
-#futures = { version = "0.3.28", features = ["std"] }
-nom = { version = "7.1.3", default-features = false }
-once_cell = "1.18.0"
-#rand = "0.8.5"
-serde = { version = "1.0.166", features = ["derive"] }
-serde_json = "1.0.100"
-#serde_repr = "0.1.16"
-tokio = { version = "1.0", features = ["full", "signal", "sync", "parking_lot"] }
-#uuid = "1.4.1"
-=======
 derive_builder = "0.20.2"
 serde = { version = "1.0.166", features = ["derive"] }
 serde_json = "1.0.100"
 tokio = { version = "1.0", features = ["full", "signal", "sync", "parking_lot"] }
->>>>>>> 446ebc65
 
 [dev-dependencies]
 # Mocking out aws sdk requests
